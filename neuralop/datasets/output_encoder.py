--- conflicted
+++ resolved
@@ -304,28 +304,16 @@
     def cuda(self):
         self.mean = self.mean.cuda()
         self.std = self.std.cuda()
-<<<<<<< HEAD
-#         self.eps = self.eps.cuda()
-=======
->>>>>>> abe62dc5
         return self
 
     def cpu(self):
         self.mean = self.mean.cpu()
         self.std = self.std.cpu()
-<<<<<<< HEAD
-#         self.eps = self.eps.cpu()
-=======
->>>>>>> abe62dc5
         return self
     
     def to(self, device):
         self.mean = self.mean.to(device)
         self.std = self.std.to(device)
-<<<<<<< HEAD
-#         self.eps = self.eps.to(device)
-=======
->>>>>>> abe62dc5
         return self
     
     @classmethod
