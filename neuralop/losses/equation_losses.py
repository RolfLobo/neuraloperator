import torch
import torch.nn.functional as F

from torch.autograd import grad

from .differentiation import FiniteDiff

# Set warning filter to show each warning only once
import warnings

warnings.filterwarnings("once", category=UserWarning)


class BurgersEqnLoss(object):
    """
    Computes loss for Burgers' equation.
    """

    def __init__(self, visc=0.01, method="fdm", loss=F.mse_loss, domain_length=1.0):
        super().__init__()
        self.visc = visc
        self.method = method
        self.loss = loss
        self.domain_length = domain_length
        if not isinstance(self.domain_length, (tuple, list)):
            self.domain_length = [self.domain_length] * 2

    def fdm(self, u):
        # remove extra channel dimensions
        u = u.squeeze(1)

        # shapes
        _, nt, nx = u.shape

        # we assume that the input is given on a regular grid
        dt = self.domain_length[0] / (nt - 1)
        dx = self.domain_length[1] / nx

        # Get derivatives, du/dt and du/dx and d^2u/dxx
        fd2d = FiniteDiff(dim=2, h=(dt, dx), periodic_in_x=False, periodic_in_y=False)
        dudt, dudx = fd2d.dx(u), fd2d.dy(u)
        dudxx = fd2d.dy(u, order=2)

        # right hand side
        right_hand_side = -dudx * u + self.visc * dudxx

        # compute the loss of the left and right hand sides of Burgers' equation
        return self.loss(dudt, right_hand_side)

    def __call__(self, y_pred, **kwargs):
        if kwargs:
            warnings.warn(
                f"BurgersLoss.__call__() received unexpected keyword arguments: {list(kwargs.keys())}. "
                "These arguments will be ignored.",
                UserWarning,
                stacklevel=2,
            )
        if self.method == "fdm":
            return self.fdm(u=y_pred)
        raise NotImplementedError()


class ICLoss(object):
    """
    Computes loss for initial value problems.
    """

    def __init__(self, loss=F.mse_loss):
        super().__init__()
        self.loss = loss

    def initial_condition_loss(self, y_pred, y):
        boundary_true = y[:, 0, 0, :]
        boundary_pred = y_pred[:, 0, 0, :]
        return self.loss(boundary_pred, boundary_true)

<<<<<<< HEAD
    def __call__(self, y_pred, y, **kwargs):
        return self.initial_condition_loss(y_pred, y)
=======
    def __call__(self, y_pred, x, **kwargs):
        if kwargs:
            warnings.warn(
                f"ICLoss.__call__() received unexpected keyword arguments: {list(kwargs.keys())}. "
                "These arguments will be ignored.",
                UserWarning,
                stacklevel=2,
            )
        return self.initial_condition_loss(y_pred, x)
>>>>>>> 7f6184f6


class PoissonInteriorLoss(object):
    """
    PoissonInteriorLoss computes the loss on the interior points of model outputs
    according to Poisson's equation in 2d: ∇·((1 + 0.1u^2)∇u(x)) = f(x)

    Parameters
    ----------
    method : Literal['autograd'] only (for now)
        How to compute derivatives for equation loss.

        * If 'autograd', differentiates using torch.autograd.grad. This can be used with outputs with any irregular
        point cloud structure.
    loss: Callable, optional
        Base loss class to compute distances between expected and true values,
        by default torch.nn.functional.mse_loss
    """

    def __init__(self, method="autograd", loss=F.mse_loss):
        super().__init__()
        self.method = method
        self.loss = loss
    
    def autograd(self, u, output_queries, output_source_terms_domain, num_boundary, **kwargs):
        """
        Compute loss between the left-hand side and right-hand side of
        nonlinear Poisson's equation: ∇·((1 + 0.1u^2)∇u(x)) = f(x)

        u: torch.Tensor | dict
            output of the model.

            * If output_queries is passed to the model as a dict, this will be a
            dict of outputs provided over the points at each value in output_queries.
            Each tensor will be shape (batch, n_points, 2).

            * If a tensor, u will be of shape (batch, num_boundary + num_interior, 2), where
            u[:, 0:num_boundary, :] are boundary points and u[:, num_boundary:, :] are interior points.
        output_queries: torch.Tensor | dict
            output queries provided to the model. If provided as a dict of tensors,
            u will also be returned as a dict keyed the same way. If provided as a tensor,
            u will be a tensor of the same shape except for number of channels. If a tensor,
            output_queries[:, 0:num_boundary, :] are boundary points and output_queries[:, num_boundary:, :]
            are interior points.
        output_source_terms_domain: torch.Tensor
            source terms f(x) defined for this specific instance of Poisson's equation.

        """

        if isinstance(output_queries, dict):
            output_queries_domain = output_queries["domain"]
            u_prime = grad(
                outputs=u.sum(),
                inputs=output_queries_domain,
                create_graph=True,
                retain_graph=True,
            )[0]
        else:
            # We only care about U defined over the interior. Grab it now if the entire U is passed.
            output_queries_domain = None
            u = u[:, num_boundary:, ...]
            u_prime = grad(
                outputs=u.sum(),
                inputs=output_queries,
                create_graph=True,
                retain_graph=True,
            )[0][:, num_boundary:, :]

        u_x = u_prime[:, :, 0]
        u_y = u_prime[:, :, 1]

        # compute second derivatives
        if output_queries_domain is not None:
            u_xx = grad(
                outputs=u_x.sum(),
                inputs=output_queries_domain,
                create_graph=True,
                retain_graph=True,
            )[0][:, :, 0]
            u_yy = grad(
                outputs=u_y.sum(),
                inputs=output_queries_domain,
                create_graph=True,
                retain_graph=True,
            )[0][:, :, 1]
        else:
            u_xx = grad(
                outputs=u_x.sum(),
                inputs=output_queries,
                create_graph=True,
                retain_graph=True,
            )[0][:, num_boundary:, 0]
            u_yy = grad(
                outputs=u_y.sum(),
                inputs=output_queries,
                create_graph=True,
                retain_graph=True,
            )[0][:, num_boundary:, 1]
        u_xx = u_xx.squeeze(0)
        u_yy = u_yy.squeeze(0)
        u_prime = u_prime.squeeze(0)
        u = u.squeeze([0, -1])

        # compute LHS of the Poisson equation
        u_sq = torch.pow(u, 2)
        laplacian = u_xx + u_yy
        norm_grad_u = torch.pow(u_prime, 2).sum(dim=-1)

        assert u_sq.shape == u_xx.shape == u_yy.shape == norm_grad_u.shape

        left_hand_side = laplacian + laplacian * 0.1 * u_sq + 0.2 * u * norm_grad_u
        output_source_terms_domain = output_source_terms_domain.squeeze(0)

        assert left_hand_side.shape == output_source_terms_domain.shape
        loss = self.loss(left_hand_side, output_source_terms_domain)

        assert not u_prime.isnan().any()
        assert not u_yy.isnan().any()
        assert not u_xx.isnan().any()
        del u_xx, u_yy, u_x, u_y, left_hand_side

        return loss

    def __call__(self, y_pred, **kwargs):
        if kwargs:
            warnings.warn(
                f"PoissonInteriorLoss.__call__() received unexpected keyword arguments: {list(kwargs.keys())}. "
                "These arguments will be ignored.",
                UserWarning,
                stacklevel=2,
            )
        if self.method == "autograd":
            return self.autograd(u=y_pred, **kwargs)
        elif self.method == "finite_difference":
            raise NotImplementedError()
        else:
            raise NotImplementedError()


class PoissonBoundaryLoss(object):
    def __init__(self, loss=F.mse_loss):
        super().__init__()
        self.loss = loss
        self.counter = 0

    def __call__(self, y_pred, num_boundary, out_sub_level, y, output_queries, **kwargs):
        if kwargs:
            warnings.warn(
                f"PoissonBoundaryLoss.__call__() received unexpected keyword arguments: {list(kwargs.keys())}. "
                "These arguments will be ignored.",
                UserWarning,
                stacklevel=2,
            )
        num_boundary = int(num_boundary.item() * out_sub_level)
        boundary_pred = y_pred.squeeze(0).squeeze(-1)[:num_boundary]
        y_bound = y.squeeze(0).squeeze(-1)[:num_boundary]

        assert boundary_pred.shape == y_bound.shape
        return self.loss(boundary_pred, y_bound)


class PoissonEqnLoss(object):
    """PoissonEqnLoss computes a weighted sum of equation loss computed on the interior points of a model's output
    and a boundary loss computed on the boundary points.

    Parameters
    ----------
    boundary_weight : float
        weight by which to multiply boundary loss
    interior_weight : float
        weight by which to multiply interior loss
    diff_method : Literal['autograd', 'finite_difference'], optional
        method to use to compute derivatives, by default 'autograd'
    base_loss : Callable, optional
        base loss class to use inside equation and boundary loss, by default F.mse_loss
    """
    def __init__(self, boundary_weight, interior_weight, diff_method: str="autograd", base_loss=F.mse_loss): 
        super().__init__()
        self.boundary_weight = boundary_weight
        self.boundary_loss = PoissonBoundaryLoss(loss=base_loss)

        self.interior_weight = interior_weight
        self.interior_loss = PoissonInteriorLoss(method=diff_method, loss=base_loss)

    def __call__(self, out, y, **kwargs):
        if kwargs:
            warnings.warn(
                f"PoissonEqnLoss.__call__() received unexpected keyword arguments: {list(kwargs.keys())}. "
                "These arguments will be ignored.",
                UserWarning,
                stacklevel=2,
            )
        if isinstance(out, dict):
            interior_loss = self.interior_weight * self.interior_loss(out['domain'], **kwargs)
            bc_loss = self.boundary_weight * self.boundary_loss(out['boundary'], y=y['boundary'],  **kwargs)
        else:
            interior_loss = self.interior_weight * self.interior_loss(out, **kwargs)
            bc_loss = self.boundary_weight * self.boundary_loss(out, y=y, **kwargs)
        return interior_loss + bc_loss<|MERGE_RESOLUTION|>--- conflicted
+++ resolved
@@ -74,20 +74,15 @@
         boundary_pred = y_pred[:, 0, 0, :]
         return self.loss(boundary_pred, boundary_true)
 
-<<<<<<< HEAD
     def __call__(self, y_pred, y, **kwargs):
+        if kwargs:
+            warnings.warn(
+                f"ICLoss.__call__() received unexpected keyword arguments: {list(kwargs.keys())}. "
+                "These arguments will be ignored.",
+                UserWarning,
+                stacklevel=2,
+            )
         return self.initial_condition_loss(y_pred, y)
-=======
-    def __call__(self, y_pred, x, **kwargs):
-        if kwargs:
-            warnings.warn(
-                f"ICLoss.__call__() received unexpected keyword arguments: {list(kwargs.keys())}. "
-                "These arguments will be ignored.",
-                UserWarning,
-                stacklevel=2,
-            )
-        return self.initial_condition_loss(y_pred, x)
->>>>>>> 7f6184f6
 
 
 class PoissonInteriorLoss(object):
